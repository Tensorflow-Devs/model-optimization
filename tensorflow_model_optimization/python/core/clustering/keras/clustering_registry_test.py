--- conflicted
+++ resolved
@@ -238,12 +238,9 @@
       (layers.Conv3D, 'kernel', clustering_registry.ConvolutionalWeightsCA),
       (layers.Conv2D, 'kernel', clustering_registry.ConvolutionalWeightsCA),
       (layers.Conv1D, 'kernel', clustering_registry.ConvolutionalWeightsCA),
-<<<<<<< HEAD
-      (layers.Conv3D, 'kernel', clustering_registry.ConvolutionalWeights3DCA),
-=======
+      (layers.Conv3D, 'kernel', clustering_registry.ConvolutionalWeightsCA),
       (layers.Conv2D, 'bias', clustering_registry.BiasWeightsCA),
       (layers.Conv1D, 'bias', clustering_registry.BiasWeightsCA),
->>>>>>> 92486bfb
   )
   def testReturnsResultsForKnownTypeKnownWeights(self,
                                                  layer_type,
