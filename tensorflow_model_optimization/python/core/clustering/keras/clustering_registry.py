--- conflicted
+++ resolved
@@ -21,10 +21,8 @@
 from tensorflow_model_optimization.python.core.clustering.keras import clustering_algorithm
 
 AbstractClusteringAlgorithm = clustering_algorithm.AbstractClusteringAlgorithm
-<<<<<<< HEAD
-=======
-
->>>>>>> 92486bfb
+
+
 
 class ConvolutionalWeightsCA(AbstractClusteringAlgorithm):
   """Look-ups for convolutional kernels, e.g. tensors with shape [B,W,H,C]."""
@@ -91,19 +89,6 @@
   work on, or the strategy is not currently supported
   """
   _LAYERS_RESHAPE_MAP = {
-<<<<<<< HEAD
-      layers.Conv1D: {'kernel': ConvolutionalWeightsCA, 'bias': BiasWeightsCA},
-      layers.Conv2D: {'kernel': ConvolutionalWeightsCA, 'bias': BiasWeightsCA},
-      layers.Conv2DTranspose: {'kernel': ConvolutionalWeightsCA, 'bias': BiasWeightsCA},
-      layers.Conv3D: {'kernel': ConvolutionalWeightsCA, 'bias': BiasWeightsCA},
-      layers.Conv3DTranspose: {'kernel': ConvolutionalWeightsCA, 'bias': BiasWeightsCA},
-      layers.SeparableConv1D: {'pointwise_kernel': ConvolutionalWeightsCA, 'bias': BiasWeightsCA},
-      layers.SeparableConv2D: {'pointwise_kernel': ConvolutionalWeightsCA, 'bias': BiasWeightsCA},
-      layers.Dense: {'kernel': DenseWeightsCA, 'bias': BiasWeightsCA},
-      layers.Embedding: {'embeddings': DenseWeightsCA, 'bias': BiasWeightsCA},
-      layers.LocallyConnected1D: {'kernel': ConvolutionalWeightsCA, 'bias': BiasWeightsCA},
-      layers.LocallyConnected2D: {'kernel': ConvolutionalWeightsCA, 'bias': BiasWeightsCA},
-=======
       layers.Conv1D: {
           'kernel': ConvolutionalWeightsCA,
           'bias': BiasWeightsCA
@@ -148,7 +133,6 @@
           'kernel': ConvolutionalWeightsCA,
           'bias': BiasWeightsCA
       },
->>>>>>> 92486bfb
   }
 
   @classmethod
@@ -189,47 +173,15 @@
     Returns:
       A concrete implementation of a lookup algorithm.
     """
-<<<<<<< HEAD
-    Returns a certain reshape/lookup implementation for a given array
-    :param layer: A layer that is being clustered
-    :param weight_name: concrete weight name to be clustered.
-    :return: a concrete implementation of a lookup algorithm
-    """
-    custom_layer_of_built_layer = None
-    if not layer.__class__ in cls._LAYERS_RESHAPE_MAP:
-      # Checks whether we have a customerable layer derived from built-in keras class.
-=======
     custom_layer_of_built_layer = None
     if layer.__class__ not in cls._LAYERS_RESHAPE_MAP:
       # Checks whether we have a custom layer derived from built-in keras class.
->>>>>>> 92486bfb
       for key in cls._LAYERS_RESHAPE_MAP:
         if issubclass(layer.__class__, key):
           custom_layer_of_built_layer = key
       if not custom_layer_of_built_layer:
         # Checks whether we have a customerable layer that provides
         # clusterable algorithm for the given weights.
-<<<<<<< HEAD
-        if issubclass(layer.__class__, clusterable_layer.ClusterableLayer) and \
-          layer.get_clusterable_algorithm is not None:
-            ans = layer.get_clusterable_algorithm(weight_name)
-            if not ans:
-              raise ValueError(
-                "Class {given_class} does not provided clustering algorithm"
-                "for the weights with the name {weight_name}.".format(
-                    given_class=layer.__class__, weight_name=weight_name
-                )
-              )
-            else:
-              return ans
-        else:
-          raise ValueError(
-            "Class {given_class} has not derived from ClusterableLayer"
-            "or the funtion get_pulling_indices is not provided.".format(
-                given_class=layer.__class__
-            )
-        )
-=======
         if (issubclass(layer.__class__, clusterable_layer.ClusterableLayer) and
             layer.get_clusterable_algorithm is not None):
           ans = layer.get_clusterable_algorithm(weight_name)
@@ -245,7 +197,6 @@
               'Class {given_class} has not derived from ClusterableLayer'
               'or the funtion get_pulling_indices is not provided.'.format(
                   given_class=layer.__class__))
->>>>>>> 92486bfb
     else:
       custom_layer_of_built_layer = layer.__class__
     if weight_name not in cls._LAYERS_RESHAPE_MAP[custom_layer_of_built_layer]:
