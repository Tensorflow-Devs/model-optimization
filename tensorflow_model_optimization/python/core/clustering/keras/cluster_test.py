# Copyright 2019 The TensorFlow Authors. All Rights Reserved.
#
# Licensed under the Apache License, Version 2.0 (the "License");
# you may not use this file except in compliance with the License.
# You may obtain a copy of the License at
#
#     http://www.apache.org/licenses/LICENSE-2.0
#
# Unless required by applicable law or agreed to in writing, software
# distributed under the License is distributed on an "AS IS" BASIS,
# WITHOUT WARRANTIES OR CONDITIONS OF ANY KIND, either express or implied.
# See the License for the specific language governing permissions and
# limitations under the License.
# ==============================================================================
"""Tests for keras clustering API."""

import json
import os
import tempfile

from absl.testing import parameterized
import tensorflow as tf

from tensorflow.python.keras import keras_parameterized
from tensorflow_model_optimization.python.core.clustering.keras import cluster
from tensorflow_model_optimization.python.core.clustering.keras import cluster_config
from tensorflow_model_optimization.python.core.clustering.keras import cluster_wrapper
from tensorflow_model_optimization.python.core.clustering.keras import clusterable_layer
from tensorflow_model_optimization.python.core.clustering.keras import clustering_registry
from tensorflow_model_optimization.python.core.clustering.keras.experimental import cluster as experimental_cluster

keras = tf.keras
errors_impl = tf.errors
layers = keras.layers
test = tf.test


class TestModel(keras.Model):
  """A model subclass."""

  def __init__(self):
    """A test subclass model with one dense layer."""
    super(TestModel, self).__init__(name='test_model')
    self.layer1 = keras.layers.Dense(10, activation='relu')

  def call(self, inputs):
    return self.layer1(inputs)


class CustomClusterableLayer(layers.Dense, clusterable_layer.ClusterableLayer):

  def get_clusterable_weights(self):
    return [('kernel', self.kernel)]


class CustomNonClusterableLayer(layers.Dense):
  pass


class KerasCustomLayer(keras.layers.Layer):

  def __init__(self, units=32):
    super(KerasCustomLayer, self).__init__()
    self.units = units

  def build(self, input_shape):
    self.w = self.add_weight(
        shape=(input_shape[-1], self.units),
        initializer='random_normal',
        trainable=True,
    )
    self.b = self.add_weight(
        shape=(self.units,), initializer='random_normal', trainable=False)

  def call(self, inputs):
    return tf.matmul(inputs, self.w) + self.b


class MyClusterableLayer(keras.layers.Dense,
                         clusterable_layer.ClusterableLayer):

  def get_clusterable_weights(self):
    # Cluster kernel and bias.
    return [('kernel', self.kernel), ('bias', self.bias)]


class MyClusterableLayerInvalid(keras.layers.Dense,
                                clusterable_layer.ClusterableLayer):
  """Invalid layer: it does not implement get_clusterable_weights(self)."""
  pass


class TestCustomerableWeightsCA(clustering_registry.ClusteringAlgorithm
                               ):
  """Dummy class derived from ClusteringAlgorithm."""

  def get_pulling_indices(self, weight):
    return [1, 2, 3]


class KerasCustomLayerClusterable(keras.layers.Layer,
                                  clusterable_layer.ClusterableLayer):
  """Custom Keras clusterable layer, providing its own clustering algorithm."""

  def __init__(self):
    super().__init__()
    self.kernel = None

  def get_clusterable_weights(self):
    return [('kernel', self.kernel)]

  def get_clusterable_algorithm(self, weight_name):
    return TestCustomerableWeightsCA


class ClusterTest(test.TestCase, parameterized.TestCase):
  """Unit tests for the cluster module."""

  def setUp(self):
    super(ClusterTest, self).setUp()

    self.keras_clusterable_layer = layers.Dense(10)
    self.keras_non_clusterable_layer = layers.Dropout(0.4)
    self.keras_unsupported_layer = layers.ConvLSTM2D(2, (5, 5))  # Unsupported
    self.custom_clusterable_layer = CustomClusterableLayer(10)
    self.custom_non_clusterable_layer = CustomNonClusterableLayer(10)
    self.keras_depthwiseconv2d_layer = layers.DepthwiseConv2D((3, 3), (1, 1))
    self.keras_dense_layer = layers.Dense(10)
    self.keras_conv1d_layer = layers.Conv1D(filters=3, kernel_size=(5))
    self.keras_conv2d_layer = layers.Conv2D(filters=3, kernel_size=(4, 5))
    self.keras_conv3d_layer = layers.Conv3D(filters=2, kernel_size=(3, 4, 5))
    self.keras_custom_layer = KerasCustomLayer()
    self.clusterable_layer = MyClusterableLayer(10)

<<<<<<< HEAD
=======
    clustering_registry.ClusteringLookupRegistry.register_new_implementation({
        CustomClusterableLayer: {
            'kernel': clustering_registry.DenseWeightsCA
        }
    })

>>>>>>> d942a158
    self.model = keras.Sequential()
    self.params = {
        'number_of_clusters':
            8,
        'cluster_centroids_init':
            cluster_config.CentroidInitialization.DENSITY_BASED
    }

  def _build_clustered_layer_model(self, layer, input_shape=(10, 1)):
    wrapped_layer = cluster.cluster_weights(layer, **self.params)
    self.model.add(wrapped_layer)
    self.model.build(input_shape=input_shape)

    return wrapped_layer

  def _validate_clustered_layer(self, original_layer, wrapped_layer):
    self.assertIsInstance(wrapped_layer, cluster_wrapper.ClusterWeights)
    self.assertEqual(original_layer, wrapped_layer.layer)

  @staticmethod
  def _count_clustered_layers(model):
    count = 0
    for layer in model.layers:
      if isinstance(layer, cluster_wrapper.ClusterWeights):
        count += 1
    return count

  @keras_parameterized.run_all_keras_modes
  def testClusterKerasClusterableLayer(self):
    """Verifies that a built-in keras layer marked as clusterable is being clustered correctly."""
    wrapped_layer = self._build_clustered_layer_model(
        self.keras_clusterable_layer)

    self._validate_clustered_layer(self.keras_clusterable_layer, wrapped_layer)

  @keras_parameterized.run_all_keras_modes
  def testClusterKerasClusterableLayerWithSparsityPreservation(self):
    """Verifies that a built-in keras layer marked as clusterable is being clustered correctly when sparsity preservation is enabled."""
    preserve_sparsity_params = {'preserve_sparsity': True}
    params = {**self.params, **preserve_sparsity_params}
    wrapped_layer = experimental_cluster.cluster_weights(
        self.keras_clusterable_layer, **params)

    self._validate_clustered_layer(self.keras_clusterable_layer, wrapped_layer)

  @keras_parameterized.run_all_keras_modes
  def testClusterKerasNonClusterableLayer(self):
    """Verifies that a built-in keras layer not marked as clusterable is not being clustered."""
    wrapped_layer = self._build_clustered_layer_model(
        self.keras_non_clusterable_layer)

    self._validate_clustered_layer(self.keras_non_clusterable_layer,
                                   wrapped_layer)
    self.assertEqual([], wrapped_layer.layer.get_clusterable_weights())

  @keras_parameterized.run_all_keras_modes
  def testDepthwiseConv2DLayerNonClusterable(self):
    """Verifies that we don't cluster a DepthwiseConv2D layer, because clustering of this type of layer gives big unrecoverable accuracy loss."""
    wrapped_layer = self._build_clustered_layer_model(
        self.keras_depthwiseconv2d_layer, input_shape=(1, 10, 10, 10))

    self._validate_clustered_layer(self.keras_depthwiseconv2d_layer,
                                   wrapped_layer)
    self.assertEqual([], wrapped_layer.layer.get_clusterable_weights())

  @keras_parameterized.run_all_keras_modes
  def testDenseLayer(self):
     """ Verifies that we can cluster a Dense layer."""
     input_shape =(4, 28, 1)
     wrapped_layer = self._build_clustered_layer_model(
         self.keras_dense_layer,
         input_shape=input_shape
     )

     self._validate_clustered_layer(self.keras_dense_layer,
                                    wrapped_layer)
     self.assertEqual([1, 10],
         wrapped_layer.layer.get_clusterable_weights()[0][1].shape)

  @keras_parameterized.run_all_keras_modes
  def testConv1DLayer(self):
     """ Verifies that we can cluster a Conv1D layer."""
     input_shape =(4, 28, 1)
     wrapped_layer = self._build_clustered_layer_model(
         self.keras_conv1d_layer,
         input_shape=input_shape
     )

     self._validate_clustered_layer(self.keras_conv1d_layer,
                                    wrapped_layer)
     self.assertEqual([5, 1, 3],
      wrapped_layer.layer.get_clusterable_weights()[0][1].shape)

  @keras_parameterized.run_all_keras_modes
  def testConv2DLayer(self):
     """ Verifies that we can cluster a Conv2D layer."""
     input_shape =(4, 28, 28, 1)
     wrapped_layer = self._build_clustered_layer_model(
         self.keras_conv2d_layer,
         input_shape=input_shape
     )

     self._validate_clustered_layer(self.keras_conv2d_layer,
                                    wrapped_layer)
     self.assertEqual([4, 5, 1, 3],
      wrapped_layer.layer.get_clusterable_weights()[0][1].shape)

  @keras_parameterized.run_all_keras_modes
  def testConv3DLayer(self):
     """ Verifies that we can cluster a Conv3D layer."""
     input_shape =(4, 28, 28, 28, 1)
     wrapped_layer = self._build_clustered_layer_model(
         self.keras_conv3d_layer,
         input_shape=input_shape
     )

     self._validate_clustered_layer(self.keras_conv3d_layer,
                                    wrapped_layer)
     self.assertEqual([3, 4, 5, 1, 2],
      wrapped_layer.layer.get_clusterable_weights()[0][1].shape)

  def testClusterKerasUnsupportedLayer(self):
    """Verifies that attempting to cluster an unsupported layer raises an exception."""
    keras_unsupported_layer = self.keras_unsupported_layer
    # We need to build weights before check.
    keras_unsupported_layer.build(input_shape=(10, 10))
    with self.assertRaises(ValueError):
      cluster.cluster_weights(keras_unsupported_layer, **self.params)

  @keras_parameterized.run_all_keras_modes
  def testClusterCustomClusterableLayer(self):
    """Verifies that a custom clusterable layer is being clustered correctly."""
    wrapped_layer = self._build_clustered_layer_model(
        self.custom_clusterable_layer)

    self._validate_clustered_layer(self.custom_clusterable_layer, wrapped_layer)
    self.assertEqual([('kernel', wrapped_layer.layer.kernel)],
                     wrapped_layer.layer.get_clusterable_weights())

  @keras_parameterized.run_all_keras_modes
  def testClusterCustomClusterableLayerWithSparsityPreservation(self):
    """Verifies that a custom clusterable layer is being clustered correctly when sparsity preservation is enabled."""
    preserve_sparsity_params = {'preserve_sparsity': True}
    params = {**self.params, **preserve_sparsity_params}
    wrapped_layer = experimental_cluster.cluster_weights(
        self.custom_clusterable_layer, **params)
    self.model.add(wrapped_layer)
    self.model.build(input_shape=(10, 1))

    self._validate_clustered_layer(self.custom_clusterable_layer, wrapped_layer)
    self.assertEqual([('kernel', wrapped_layer.layer.kernel)],
                     wrapped_layer.layer.get_clusterable_weights())

  def testClusterCustomNonClusterableLayer(self):
    """Verifies that attempting to cluster a custom non-clusterable layer raises an exception."""
    custom_non_clusterable_layer = self.custom_non_clusterable_layer
    # Once layer is empty with no weights allocated, clustering is supported.
    cluster_wrapper.ClusterWeights(custom_non_clusterable_layer, **self.params)
    # We need to build weights before check that clustering is not supported.
    custom_non_clusterable_layer.build(input_shape=(10, 10))
    with self.assertRaises(ValueError):
      cluster_wrapper.ClusterWeights(custom_non_clusterable_layer,
                                     **self.params)

  def testClusterMyClusterableLayer(self):
    # we have weights to cluster.
    layer = self.clusterable_layer
    layer.build(input_shape=(10, 10))

    wrapped_layer = cluster_wrapper.ClusterWeights(layer, **self.params)

    self.assertIsInstance(wrapped_layer, cluster_wrapper.ClusterWeights)

  def testKerasCustomLayerClusterable(self):
    """Verifies that we can wrap keras custom layer that is customerable."""
    layer = KerasCustomLayerClusterable()
    wrapped_layer = cluster_wrapper.ClusterWeights(layer, **self.params)

    self.assertIsInstance(wrapped_layer, cluster_wrapper.ClusterWeights)

  def testClusterMyClusterableLayerInvalid(self):
    """Verifies that assertion is thrown when function get_clusterable_weights is not provided."""
    with self.assertRaises(TypeError):
      MyClusterableLayerInvalid(10)  # pylint: disable=abstract-class-instantiated

  def testClusterKerasCustomLayer(self):
    """Verifies that attempting to cluster a keras custom layer raises an exception."""
    # If layer is not built, it has not weights, so
    # we just skip it.
    keras_custom_layer = self.keras_custom_layer
    cluster_wrapper.ClusterWeights(keras_custom_layer, **self.params)
    # We need to build weights before check that clustering is not supported.
    keras_custom_layer.build(input_shape=(10, 10))
    with self.assertRaises(ValueError):
      cluster_wrapper.ClusterWeights(keras_custom_layer, **self.params)

  def testStripClusteringSequentialModelWithKernelRegularizer(self):
    """Verifies that stripping the clustering wrappers from a sequential model produces the expected config."""
    model = keras.Sequential([
        layers.Dense(10, input_shape=(10,)),
        layers.Dense(10, kernel_regularizer=tf.keras.regularizers.L1(0.01)),
    ])
    clustered_model = cluster.cluster_weights(model, **self.params)
    stripped_model = cluster.strip_clustering(clustered_model)
    # check that kernel regularizer is present in the second dense layer
    self.assertIsNotNone(stripped_model.layers[1].kernel_regularizer)
    with tempfile.TemporaryDirectory() as tmp_dir_name:
      keras_file = os.path.join(tmp_dir_name, 'cluster_test')
      stripped_model.save(keras_file, save_traces=True)

  def testStripClusteringSequentialModelWithBiasRegularizer(self):
    """Verifies that stripping the clustering wrappers from a sequential model produces the expected config."""
    model = keras.Sequential([
        layers.Dense(10, input_shape=(10,)),
        layers.Dense(10, bias_regularizer=tf.keras.regularizers.L1(0.01)),
    ])
    clustered_model = cluster.cluster_weights(model, **self.params)
    stripped_model = cluster.strip_clustering(clustered_model)
    # check that kernel regularizer is present in the second dense layer
    self.assertIsNotNone(stripped_model.layers[1].bias_regularizer)
    with tempfile.TemporaryDirectory() as tmp_dir_name:
      keras_file = os.path.join(tmp_dir_name, 'cluster_test')
      stripped_model.save(keras_file, save_traces=True)

  def testStripClusteringSequentialModelWithActivityRegularizer(self):
    """Verifies that stripping the clustering wrappers from a sequential model produces the expected config."""
    model = keras.Sequential([
        layers.Dense(10, input_shape=(10,)),
        layers.Dense(10, activity_regularizer=tf.keras.regularizers.L1(0.01)),
    ])
    clustered_model = cluster.cluster_weights(model, **self.params)
    stripped_model = cluster.strip_clustering(clustered_model)
    # check that kernel regularizer is present in the second dense layer
    self.assertIsNotNone(stripped_model.layers[1].activity_regularizer)
    with tempfile.TemporaryDirectory() as tmp_dir_name:
      keras_file = os.path.join(tmp_dir_name, 'cluster_test')
      stripped_model.save(keras_file, save_traces=True)

  def testStripClusteringSequentialModelWithKernelConstraint(self):
    """Verifies that stripping the clustering wrappers from a sequential model produces the expected config."""
    model = keras.Sequential([
        layers.Dense(10, input_shape=(10,)),
        layers.Dense(10, kernel_constraint=tf.keras.constraints.max_norm(2.)),
    ])
    clustered_model = cluster.cluster_weights(model, **self.params)
    stripped_model = cluster.strip_clustering(clustered_model)
    # check that kernel regularizer is present in the second dense layer
    self.assertIsNotNone(stripped_model.layers[1].kernel_constraint)
    with tempfile.TemporaryDirectory() as tmp_dir_name:
      keras_file = os.path.join(tmp_dir_name, 'cluster_test')
      stripped_model.save(keras_file, save_traces=True)

  def testStripClusteringSequentialModelWithBiasConstraint(self):
    """Verifies that stripping the clustering wrappers from a sequential model produces the expected config."""
    model = keras.Sequential([
        layers.Dense(10, input_shape=(10,)),
        layers.Dense(10, bias_constraint=tf.keras.constraints.max_norm(2.)),
    ])
    clustered_model = cluster.cluster_weights(model, **self.params)
    stripped_model = cluster.strip_clustering(clustered_model)
    # check that kernel regularizer is present in the second dense layer
    self.assertIsNotNone(stripped_model.layers[1].bias_constraint)
    with tempfile.TemporaryDirectory() as tmp_dir_name:
      keras_file = os.path.join(tmp_dir_name, 'cluster_test')
      stripped_model.save(keras_file, save_traces=True)

  @keras_parameterized.run_all_keras_modes
  def testClusterSequentialModelSelectively(self):
    clustered_model = keras.Sequential()
    clustered_model.add(
        cluster.cluster_weights(self.keras_clusterable_layer, **self.params))
    clustered_model.add(self.keras_clusterable_layer)
    clustered_model.build(input_shape=(1, 10))

    self.assertIsInstance(clustered_model.layers[0],
                          cluster_wrapper.ClusterWeights)
    self.assertNotIsInstance(clustered_model.layers[1],
                             cluster_wrapper.ClusterWeights)

  @keras_parameterized.run_all_keras_modes
  def testClusterSequentialModelSelectivelyWithSparsityPreservation(self):
    """Verifies that layers within a sequential model can be clustered selectively when sparsity preservation is enabled."""
    preserve_sparsity_params = {'preserve_sparsity': True}
    params = {**self.params, **preserve_sparsity_params}
    clustered_model = keras.Sequential()
    clustered_model.add(
        experimental_cluster.cluster_weights(self.keras_clusterable_layer,
                                             **params))
    clustered_model.add(self.keras_clusterable_layer)
    clustered_model.build(input_shape=(1, 10))

    self.assertIsInstance(clustered_model.layers[0],
                          cluster_wrapper.ClusterWeights)
    self.assertNotIsInstance(clustered_model.layers[1],
                             cluster_wrapper.ClusterWeights)

  @keras_parameterized.run_all_keras_modes
  def testClusterFunctionalModelSelectively(self):
    """Verifies that layers within a functional model can be clustered selectively."""
    i1 = keras.Input(shape=(10,))
    i2 = keras.Input(shape=(10,))
    x1 = cluster.cluster_weights(layers.Dense(10), **self.params)(i1)
    x2 = layers.Dense(10)(i2)
    outputs = layers.Add()([x1, x2])
    clustered_model = keras.Model(inputs=[i1, i2], outputs=outputs)

    self.assertIsInstance(clustered_model.layers[2],
                          cluster_wrapper.ClusterWeights)
    self.assertNotIsInstance(clustered_model.layers[3],
                             cluster_wrapper.ClusterWeights)

  @keras_parameterized.run_all_keras_modes
  def testClusterFunctionalModelSelectivelyWithSparsityPreservation(self):
    """Verifies that layers within a functional model can be clustered selectively when sparsity preservation is enabled."""
    preserve_sparsity_params = {'preserve_sparsity': True}
    params = {**self.params, **preserve_sparsity_params}
    i1 = keras.Input(shape=(10,))
    i2 = keras.Input(shape=(10,))
    x1 = experimental_cluster.cluster_weights(layers.Dense(10), **params)(i1)
    x2 = layers.Dense(10)(i2)
    outputs = layers.Add()([x1, x2])
    clustered_model = keras.Model(inputs=[i1, i2], outputs=outputs)

    self.assertIsInstance(clustered_model.layers[2],
                          cluster_wrapper.ClusterWeights)
    self.assertNotIsInstance(clustered_model.layers[3],
                             cluster_wrapper.ClusterWeights)

  @keras_parameterized.run_all_keras_modes
  def testClusterModelValidLayersSuccessful(self):
    """Verifies that clustering a sequential model results in all clusterable layers within the model being clustered."""
    model = keras.Sequential([
        self.keras_clusterable_layer, self.keras_non_clusterable_layer,
        self.custom_clusterable_layer
    ])
    clustered_model = cluster.cluster_weights(model, **self.params)
    clustered_model.build(input_shape=(1, 28, 28, 1))

    self.assertEqual(len(model.layers), len(clustered_model.layers))
    for layer, clustered_layer in zip(model.layers, clustered_model.layers):
      self._validate_clustered_layer(layer, clustered_layer)

  @keras_parameterized.run_all_keras_modes
  def testClusterModelValidLayersSuccessfulWithSparsityPreservation(self):
    """Verifies that clustering a sequential model results in all clusterable layers within the model being clustered when sparsity preservation is enabled."""
    preserve_sparsity_params = {'preserve_sparsity': True}
    params = {**self.params, **preserve_sparsity_params}
    model = keras.Sequential([
        self.keras_clusterable_layer, self.keras_non_clusterable_layer,
        self.custom_clusterable_layer
    ])
    clustered_model = experimental_cluster.cluster_weights(model, **params)
    clustered_model.build(input_shape=(1, 28, 28, 1))

    self.assertEqual(len(model.layers), len(clustered_model.layers))
    for layer, clustered_layer in zip(model.layers, clustered_model.layers):
      self._validate_clustered_layer(layer, clustered_layer)

  def testClusterModelUnsupportedKerasLayerRaisesError(self):
    """Verifies that attempting to cluster a model that contains an unsupported layer raises an exception."""
    keras_unsupported_layer = self.keras_unsupported_layer
    # We need to build weights before check.
    keras_unsupported_layer.build(input_shape=(10, 10))
    with self.assertRaises(ValueError):
      cluster.cluster_weights(
          keras.Sequential([
              self.keras_clusterable_layer, self.keras_non_clusterable_layer,
              self.custom_clusterable_layer, keras_unsupported_layer
          ]), **self.params)

  def testClusterModelCustomNonClusterableLayerRaisesError(self):
    """Verifies that attempting to cluster a model that contains a custom non-clusterable layer raises an exception."""
    with self.assertRaises(ValueError):
      custom_non_clusterable_layer = self.custom_non_clusterable_layer
      # We need to build weights before check.
      custom_non_clusterable_layer.build(input_shape=(1, 2))
      cluster.cluster_weights(
          keras.Sequential([
              self.keras_clusterable_layer, self.keras_non_clusterable_layer,
              self.custom_clusterable_layer, custom_non_clusterable_layer
          ]), **self.params)

  @keras_parameterized.run_all_keras_modes
  def testClusterModelDoesNotWrapAlreadyWrappedLayer(self):
    """Verifies that clustering a model that contains an already clustered layer does not result in wrapping the clustered layer into another cluster_wrapper."""
    model = keras.Sequential([
        layers.Flatten(),
        cluster.cluster_weights(layers.Dense(10), **self.params),
    ])
    clustered_model = cluster.cluster_weights(model, **self.params)
    clustered_model.build(input_shape=(10, 10, 1))

    self.assertEqual(len(model.layers), len(clustered_model.layers))
    self._validate_clustered_layer(model.layers[0], clustered_model.layers[0])
    # Second layer is used as-is since it's already a clustered layer.
    self.assertEqual(model.layers[1], clustered_model.layers[1])
    self._validate_clustered_layer(model.layers[1].layer,
                                   clustered_model.layers[1])

  def testClusterValidLayersListSuccessful(self):
    """Verifies that clustering a list of layers results in all clusterable layers within the list being clustered."""
    model_layers = [
        self.keras_clusterable_layer, self.keras_non_clusterable_layer,
        self.custom_clusterable_layer
    ]
    clustered_list = cluster.cluster_weights(model_layers, **self.params)

    self.assertEqual(len(model_layers), len(clustered_list))
    for layer, clustered_layer in zip(model_layers, clustered_list):
      self._validate_clustered_layer(layer, clustered_layer)

  def testClusterSequentialModelNoInput(self):
    """Verifies that a sequential model without an input layer is being clustered correctly."""
    # No InputLayer
    model = keras.Sequential([
        layers.Dense(10),
        layers.Dense(10),
    ])
    clustered_model = cluster.cluster_weights(model, **self.params)
    self.assertEqual(self._count_clustered_layers(clustered_model), 2)

  @keras_parameterized.run_all_keras_modes
  def testClusterSequentialModelWithInput(self):
    """Verifies that a sequential model with an input layer is being clustered correctly."""
    # With InputLayer
    model = keras.Sequential([
        layers.Dense(10, input_shape=(10,)),
        layers.Dense(10),
    ])
    clustered_model = cluster.cluster_weights(model, **self.params)
    self.assertEqual(self._count_clustered_layers(clustered_model), 2)

  def testClusterSequentialModelPreservesBuiltStateNoInput(self):
    """Verifies that clustering a sequential model without an input layer preserves the built state of the model."""
    # No InputLayer
    model = keras.Sequential([
        layers.Dense(10),
        layers.Dense(10),
    ])
    self.assertEqual(model.built, False)
    clustered_model = cluster.cluster_weights(model, **self.params)
    self.assertEqual(model.built, False)

    # Test built state is preserved across serialization
    with cluster.cluster_scope():
      loaded_model = keras.models.model_from_config(
          json.loads(clustered_model.to_json()))
      self.assertEqual(loaded_model.built, False)

  @keras_parameterized.run_all_keras_modes
  def testClusterSequentialModelPreservesBuiltStateWithInput(self):
    """Verifies that clustering a sequential model with an input layer preserves the built state of the model."""
    # With InputLayer
    model = keras.Sequential([
        layers.Dense(10, input_shape=(10,)),
        layers.Dense(10),
    ])
    self.assertEqual(model.built, True)
    clustered_model = cluster.cluster_weights(model, **self.params)
    self.assertEqual(model.built, True)

    # Test built state is preserved across serialization
    with cluster.cluster_scope():
      loaded_model = keras.models.model_from_config(
          json.loads(clustered_model.to_json()))
    self.assertEqual(loaded_model.built, True)

  @keras_parameterized.run_all_keras_modes
  def testClusterFunctionalModelPreservesBuiltState(self):
    """Verifies that clustering a functional model preserves the built state of the model."""
    i1 = keras.Input(shape=(10,))
    i2 = keras.Input(shape=(10,))
    x1 = layers.Dense(10)(i1)
    x2 = layers.Dense(10)(i2)
    outputs = layers.Add()([x1, x2])
    model = keras.Model(inputs=[i1, i2], outputs=outputs)
    self.assertEqual(model.built, True)
    clustered_model = cluster.cluster_weights(model, **self.params)
    self.assertEqual(model.built, True)

    # Test built state preserves across serialization
    with cluster.cluster_scope():
      loaded_model = keras.models.model_from_config(
          json.loads(clustered_model.to_json()))
    self.assertEqual(loaded_model.built, True)

  @keras_parameterized.run_all_keras_modes
  def testClusterFunctionalModel(self):
    """Verifies that a functional model is being clustered correctly."""
    i1 = keras.Input(shape=(10,))
    i2 = keras.Input(shape=(10,))
    x1 = layers.Dense(10)(i1)
    x2 = layers.Dense(10)(i2)
    outputs = layers.Add()([x1, x2])
    model = keras.Model(inputs=[i1, i2], outputs=outputs)
    clustered_model = cluster.cluster_weights(model, **self.params)
    self.assertEqual(self._count_clustered_layers(clustered_model), 3)

  @keras_parameterized.run_all_keras_modes
  def testClusterFunctionalModelWithLayerReused(self):
    """Verifies that a layer reused within a functional model multiple times is only being clustered once."""
    # The model reuses the Dense() layer. Make sure it's only clustered once.
    inp = keras.Input(shape=(10,))
    dense_layer = layers.Dense(10)
    x = dense_layer(inp)
    x = dense_layer(x)
    model = keras.Model(inputs=[inp], outputs=[x])
    clustered_model = cluster.cluster_weights(model, **self.params)
    self.assertEqual(self._count_clustered_layers(clustered_model), 1)

  @keras_parameterized.run_all_keras_modes
  def testClusterSubclassModel(self):
    """Verifies that attempting to cluster an instance of a subclass of keras.Model raises an exception."""
    model = TestModel()
    with self.assertRaises(ValueError):
      _ = cluster.cluster_weights(model, **self.params)

  @keras_parameterized.run_all_keras_modes
  def testClusterSubclassModelAsSubmodel(self):
    """Verifies that attempting to cluster a model with submodel that is a subclass throws an exception."""
    model_subclass = TestModel()
    model = keras.Sequential([layers.Dense(10), model_subclass])
    with self.assertRaisesRegex(ValueError, 'Subclassed models.*'):
      _ = cluster.cluster_weights(model, **self.params)

  @keras_parameterized.run_all_keras_modes
  def testStripClusteringSequentialModel(self):
    """Verifies that stripping the clustering wrappers from a sequential model produces the expected config."""
    model = keras.Sequential([
        layers.Dense(10, input_shape=(5,)),
        layers.Dense(10),
    ])

    clustered_model = cluster.cluster_weights(model, **self.params)
    stripped_model = cluster.strip_clustering(clustered_model)

    self.assertEqual(self._count_clustered_layers(stripped_model), 0)
    self.assertEqual(model.get_config(), stripped_model.get_config())

  @keras_parameterized.run_all_keras_modes
  def testClusterStrippingFunctionalModel(self):
    """Verifies that stripping the clustering wrappers from a functional model produces the expected config."""
    i1 = keras.Input(shape=(10,))
    i2 = keras.Input(shape=(10,))
    x1 = layers.Dense(10)(i1)
    x2 = layers.Dense(10)(i2)
    outputs = layers.Add()([x1, x2])
    model = keras.Model(inputs=[i1, i2], outputs=outputs)

    clustered_model = cluster.cluster_weights(model, **self.params)
    stripped_model = cluster.strip_clustering(clustered_model)

    self.assertEqual(self._count_clustered_layers(stripped_model), 0)
    self.assertEqual(model.get_config(), stripped_model.get_config())

  @keras_parameterized.run_all_keras_modes
  def testClusterWeightsStrippedWeights(self):
    """Verifies that stripping the clustering wrappers from a functional model preserves the clustered weights."""
    i1 = keras.Input(shape=(10,))
    x1 = layers.BatchNormalization()(i1)
    outputs = x1
    model = keras.Model(inputs=[i1], outputs=outputs)

    clustered_model = cluster.cluster_weights(model, **self.params)
    cluster_weight_length = (len(clustered_model.get_weights()))
    stripped_model = cluster.strip_clustering(clustered_model)

    self.assertEqual(self._count_clustered_layers(stripped_model), 0)
    self.assertLen(stripped_model.get_weights(), cluster_weight_length)

  @keras_parameterized.run_all_keras_modes
  def testStrippedKernel(self):
    """Verifies that stripping the clustering wrappers from a functional model restores the layers kernel and the layers weight array to the new clustered weight value."""
    i1 = keras.Input(shape=(1, 1, 1))
    x1 = layers.Conv2D(1, 1)(i1)
    outputs = x1
    model = keras.Model(inputs=[i1], outputs=outputs)

    clustered_model = cluster.cluster_weights(model, **self.params)
    clustered_conv2d_layer = clustered_model.layers[1]
    clustered_kernel = clustered_conv2d_layer.layer.kernel
    stripped_model = cluster.strip_clustering(clustered_model)
    stripped_conv2d_layer = stripped_model.layers[1]

    self.assertEqual(self._count_clustered_layers(stripped_model), 0)
    self.assertIsNot(stripped_conv2d_layer.kernel, clustered_kernel)
    self.assertIn(stripped_conv2d_layer.kernel, stripped_conv2d_layer.weights)

  @keras_parameterized.run_all_keras_modes
  def testStripSelectivelyClusteredFunctionalModel(self):
    """Verifies that invoking strip_clustering() on a selectively clustered functional model strips the clustering wrappers from the clustered layers."""
    i1 = keras.Input(shape=(10,))
    i2 = keras.Input(shape=(10,))
    x1 = cluster.cluster_weights(layers.Dense(10), **self.params)(i1)
    x2 = layers.Dense(10)(i2)
    outputs = layers.Add()([x1, x2])
    clustered_model = keras.Model(inputs=[i1, i2], outputs=outputs)

    stripped_model = cluster.strip_clustering(clustered_model)

    self.assertEqual(self._count_clustered_layers(stripped_model), 0)
    self.assertIsInstance(stripped_model.layers[2], layers.Dense)

  @keras_parameterized.run_all_keras_modes
  def testStripSelectivelyClusteredSequentialModel(self):
    """Verifies that invoking strip_clustering() on a selectively clustered sequential model strips the clustering wrappers from the clustered layers."""
    clustered_model = keras.Sequential([
        cluster.cluster_weights(layers.Dense(10), **self.params),
        layers.Dense(10),
    ])
    clustered_model.build(input_shape=(1, 10))

    stripped_model = cluster.strip_clustering(clustered_model)

    self.assertEqual(self._count_clustered_layers(stripped_model), 0)
    self.assertIsInstance(stripped_model.layers[0], layers.Dense)

  @keras_parameterized.run_all_keras_modes
  def testStripClusteringAndSetOriginalWeightsBack(self):
    """Verifies that we can set_weights onto the stripped model."""
    model = keras.Sequential([
        layers.Dense(10, input_shape=(5,)),
        layers.Dense(10),
    ])

    # Save original weights
    original_weights = model.get_weights()

    # Cluster and strip
    clustered_model = cluster.cluster_weights(model, **self.params)
    stripped_model = cluster.strip_clustering(clustered_model)

    # Set back original weights onto the strip model
    stripped_model.set_weights(original_weights)


if __name__ == '__main__':
  test.main()<|MERGE_RESOLUTION|>--- conflicted
+++ resolved
@@ -132,15 +132,7 @@
     self.keras_custom_layer = KerasCustomLayer()
     self.clusterable_layer = MyClusterableLayer(10)
 
-<<<<<<< HEAD
-=======
-    clustering_registry.ClusteringLookupRegistry.register_new_implementation({
-        CustomClusterableLayer: {
-            'kernel': clustering_registry.DenseWeightsCA
-        }
-    })
-
->>>>>>> d942a158
+
     self.model = keras.Sequential()
     self.params = {
         'number_of_clusters':
